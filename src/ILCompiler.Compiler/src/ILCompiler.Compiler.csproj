--- conflicted
+++ resolved
@@ -134,14 +134,10 @@
     <Compile Include="Compiler\FrameworkStringResourceBlockingPolicy.cs" />
     <Compile Include="Compiler\GeneratingMetadataManager.cs" />
     <Compile Include="Compiler\InternalCompilerErrorException.cs" />
-<<<<<<< HEAD
-    <Compile Include="Compiler\NoBlockingPolicy.cs" />
     <Compile Include="Compiler\ManagedEntryPointRootProvider.cs" />
-=======
     <Compile Include="Compiler\ManifestResourceBlockingPolicy.cs" />
     <Compile Include="Compiler\NoManifestResourceBlockingPolicy.cs" />
     <Compile Include="Compiler\NoMetadataBlockingPolicy.cs" />
->>>>>>> cd4caf70
     <Compile Include="Compiler\PreInitFieldInfo.cs" />
     <Compile Include="Compiler\DependencyAnalysis\FrozenArrayNode.cs" />
     <Compile Include="Compiler\DependencyAnalysis\GCStaticsPreInitDataNode.cs" />
