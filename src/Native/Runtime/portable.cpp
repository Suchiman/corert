--- conflicted
+++ resolved
@@ -57,7 +57,6 @@
 };
 
 #if defined(USE_PORTABLE_HELPERS) || !defined(_WIN32)
-<<<<<<< HEAD
 //
 // PInvoke
 //
@@ -71,23 +70,6 @@
     // TODO: RhpReversePInvokeReturn
 }
 
-COOP_PINVOKE_HELPER(void, RhpReversePInvoke2, (ReversePInvokeFrame* pFrame))
-{
-    Thread* pCurThread = ThreadStore::RawGetCurrentThread();
-    pFrame->m_savedThread = pCurThread;
-    if (pCurThread->TryFastReversePInvoke(pFrame))
-        return;
-
-    pCurThread->ReversePInvoke(pFrame);
-}
-
-COOP_PINVOKE_HELPER(void, RhpReversePInvokeReturn, (ReversePInvokeFrame* pFrame))
-{
-    pFrame->m_savedThread->ReversePInvokeReturn(pFrame);
-}
-
-=======
->>>>>>> 14e2a9e6
 //
 // Allocations
 //
