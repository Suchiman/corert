--- conflicted
+++ resolved
@@ -927,12 +927,8 @@
   }
 #endif
 
-<<<<<<< HEAD
 #if defined(_LIBUNWIND_SUPPORT_DWARF_UNWIND)
-=======
-#if _LIBUNWIND_SUPPORT_DWARF_UNWIND
 public:
->>>>>>> 17841a08
   bool getInfoFromDwarfSection(pint_t pc, const UnwindInfoSections &sects,
                                             uint32_t fdeSectionOffsetHint=0);
   int stepWithDwarfFDE() {
@@ -2008,11 +2004,6 @@
     this->setInfoBasedOnIPRegister(true);
     if (_unwindInfoMissing)
       return UNW_STEP_END;
-<<<<<<< HEAD
-=======
-    if (_info.gp)
-      setReg(UNW_REG_SP, getReg(UNW_REG_SP) + _info.gp, 0);
->>>>>>> 17841a08
   }
 
   return result;
