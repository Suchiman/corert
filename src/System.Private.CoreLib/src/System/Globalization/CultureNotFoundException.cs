--- conflicted
+++ resolved
@@ -8,10 +8,7 @@
 
 namespace System.Globalization
 {
-<<<<<<< HEAD
-=======
     [Serializable]
->>>>>>> 71a4a73d
     public class CultureNotFoundException : ArgumentException
     {
         private string _invalidCultureName; // unrecognized culture name
