--- conflicted
+++ resolved
@@ -9,10 +9,7 @@
 namespace System.IO
 {
     // Thrown when trying to access a file that doesn't exist on disk.
-<<<<<<< HEAD
-=======
     [Serializable]
->>>>>>> 71a4a73d
     public class FileNotFoundException : IOException
     {
         private String _fileName;  // The name of the file that isn't found.
