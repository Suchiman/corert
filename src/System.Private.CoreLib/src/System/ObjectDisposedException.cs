// Licensed to the .NET Foundation under one or more agreements.
// The .NET Foundation licenses this file to you under the MIT license.
// See the LICENSE file in the project root for more information.

using System.Globalization;
using System.Runtime.Serialization;

namespace System
{
    /// <devdoc>
    ///    <para> The exception that is thrown when accessing an object that was
    ///       disposed.</para>
    /// </devdoc>
<<<<<<< HEAD
=======
    [Serializable]
>>>>>>> 71a4a73d
    public class ObjectDisposedException : InvalidOperationException
    {
        private String _objectName;

        // This constructor should only be called by the EE (COMPlusThrow)
        private ObjectDisposedException() :
            this(null, SR.ObjectDisposed_Generic)
        {
        }

        public ObjectDisposedException(String objectName) :
            this(objectName, SR.ObjectDisposed_Generic)
        {
        }

        public ObjectDisposedException(String objectName, String message) : base(message)
        {
            HResult = __HResults.COR_E_OBJECTDISPOSED;
            _objectName = objectName;
        }

        public ObjectDisposedException(String message, Exception innerException)
            : base(message, innerException)
        {
            HResult = __HResults.COR_E_OBJECTDISPOSED;
        }

        protected ObjectDisposedException(SerializationInfo info, StreamingContext context)
            : base(info, context)
        {
            _objectName = info.GetString("ObjectName");
        }

        public override void GetObjectData(SerializationInfo info, StreamingContext context)
        {
            base.GetObjectData(info, context);
            info.AddValue("ObjectName",ObjectName,typeof(String));
        }

        /// <devdoc>
        ///    <para>Gets the text for the message for this exception.</para>
        /// </devdoc>
        public override String Message
        {
            get
            {
                String name = ObjectName;
                if (name == null || name.Length == 0)
                    return base.Message;

                String objectDisposed = SR.Format(SR.ObjectDisposed_ObjectName_Name, name);
                return base.Message + Environment.NewLine + objectDisposed;
            }
        }

        public String ObjectName
        {
            get
            {
                if ((_objectName == null)) // && !CompatibilitySwitches.IsAppEarlierThanWindowsPhone8)
                {
                    return String.Empty;
                }
                return _objectName;
            }
        }
    }
}<|MERGE_RESOLUTION|>--- conflicted
+++ resolved
@@ -11,10 +11,7 @@
     ///    <para> The exception that is thrown when accessing an object that was
     ///       disposed.</para>
     /// </devdoc>
-<<<<<<< HEAD
-=======
     [Serializable]
->>>>>>> 71a4a73d
     public class ObjectDisposedException : InvalidOperationException
     {
         private String _objectName;
