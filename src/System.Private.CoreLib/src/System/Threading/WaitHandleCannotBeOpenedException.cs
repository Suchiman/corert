--- conflicted
+++ resolved
@@ -6,11 +6,7 @@
 
 namespace System.Threading
 {
-<<<<<<< HEAD
-
-=======
     [Serializable]
->>>>>>> 71a4a73d
     public class WaitHandleCannotBeOpenedException : Exception
     {
         public WaitHandleCannotBeOpenedException() : base(SR.Threading_WaitHandleCannotBeOpenedException)
